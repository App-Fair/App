// !$*UTF8*$!
{
	archiveVersion = 1;
	classes = {
	};
	objectVersion = 55;
	objects = {

/* Begin PBXBuildFile section */
		4955541D268931C4003F1B5B /* Assets.xcassets in Resources */ = {isa = PBXBuildFile; fileRef = 4955541C268931C4003F1B5B /* Assets.xcassets */; };
		498DD184268CDB4600B79D43 /* App in Frameworks */ = {isa = PBXBuildFile; productRef = 498DD183268CDB4600B79D43 /* App */; };
/* End PBXBuildFile section */

/* Begin PBXFileReference section */
		4951B002270F547E00E3EC89 /* Accelerate.framework */ = {isa = PBXFileReference; lastKnownFileType = wrapper.framework; name = Accelerate.framework; path = System/Library/Frameworks/Accelerate.framework; sourceTree = SDKROOT; };
		49555415268931C1003F1B5B /* App Name.app */ = {isa = PBXFileReference; explicitFileType = wrapper.application; includeInIndex = 0; name = "App Name.app"; path = "AppFair App.app"; sourceTree = BUILT_PRODUCTS_DIR; };
		4955541C268931C4003F1B5B /* Assets.xcassets */ = {isa = PBXFileReference; lastKnownFileType = folder.assetcatalog; path = Assets.xcassets; sourceTree = "<group>"; };
/* End PBXFileReference section */

/* Begin PBXFrameworksBuildPhase section */
		49555412268931C1003F1B5B /* Frameworks */ = {
			isa = PBXFrameworksBuildPhase;
			buildActionMask = 2147483647;
			files = (
				498DD184268CDB4600B79D43 /* App in Frameworks */,
			);
			runOnlyForDeploymentPostprocessing = 0;
		};
/* End PBXFrameworksBuildPhase section */

/* Begin PBXGroup section */
		49372E752689388E00100F18 /* Frameworks */ = {
			isa = PBXGroup;
			children = (
				4951B002270F547E00E3EC89 /* Accelerate.framework */,
			);
			name = Frameworks;
			sourceTree = "<group>";
		};
		4955540C268931C1003F1B5B = {
			isa = PBXGroup;
			children = (
				4955541C268931C4003F1B5B /* Assets.xcassets */,
				49555416268931C1003F1B5B /* Products */,
				49372E752689388E00100F18 /* Frameworks */,
			);
			sourceTree = "<group>";
		};
		49555416268931C1003F1B5B /* Products */ = {
			isa = PBXGroup;
			children = (
				49555415268931C1003F1B5B /* App Name.app */,
			);
			name = Products;
			sourceTree = "<group>";
		};
/* End PBXGroup section */

/* Begin PBXNativeTarget section */
		49555414268931C1003F1B5B /* AppFairApp */ = {
			isa = PBXNativeTarget;
			buildConfigurationList = 49555425268931C4003F1B5B /* Build configuration list for PBXNativeTarget "AppFairApp" */;
			buildPhases = (
				492F3047271A8070000A2363 /* Touch Info.plist */,
				49555411268931C1003F1B5B /* Sources */,
				49555412268931C1003F1B5B /* Frameworks */,
				49555413268931C1003F1B5B /* Resources */,
			);
			buildRules = (
			);
			dependencies = (
			);
			name = AppFairApp;
			packageProductDependencies = (
				498DD183268CDB4600B79D43 /* App */,
			);
			productName = App;
			productReference = 49555415268931C1003F1B5B /* App Name.app */;
			productType = "com.apple.product-type.application";
		};
/* End PBXNativeTarget section */

/* Begin PBXProject section */
		4955540D268931C1003F1B5B /* Project object */ = {
			isa = PBXProject;
			attributes = {
				LastSwiftUpdateCheck = 1300;
				LastUpgradeCheck = 1300;
				TargetAttributes = {
					49555414268931C1003F1B5B = {
						CreatedOnToolsVersion = 13.0;
						LastSwiftMigration = 1300;
					};
				};
			};
			buildConfigurationList = 49555410268931C1003F1B5B /* Build configuration list for PBXProject "project" */;
			compatibilityVersion = "Xcode 13.0";
			developmentRegion = en;
			hasScannedForEncodings = 0;
			knownRegions = (
				en,
				Base,
			);
			mainGroup = 4955540C268931C1003F1B5B;
			productRefGroup = 49555416268931C1003F1B5B /* Products */;
			projectDirPath = "";
			projectRoot = "";
			targets = (
				49555414268931C1003F1B5B /* AppFairApp */,
			);
		};
/* End PBXProject section */

/* Begin PBXResourcesBuildPhase section */
		49555413268931C1003F1B5B /* Resources */ = {
			isa = PBXResourcesBuildPhase;
			buildActionMask = 2147483647;
			files = (
				4955541D268931C4003F1B5B /* Assets.xcassets in Resources */,
			);
			runOnlyForDeploymentPostprocessing = 0;
		};
/* End PBXResourcesBuildPhase section */

/* Begin PBXShellScriptBuildPhase section */
		492F3047271A8070000A2363 /* Touch Info.plist */ = {
			isa = PBXShellScriptBuildPhase;
			buildActionMask = 12;
			files = (
			);
			inputFileListPaths = (
			);
			inputPaths = (
			);
			name = "Touch Info.plist";
			outputFileListPaths = (
			);
			outputPaths = (
			);
			runOnlyForDeploymentPostprocessing = 0;
			shellPath = /bin/sh;
<<<<<<< HEAD
			shellScript = "# needed to force code re-signing\nif [ \"${ENABLE_PREVIEWS}\" != \"YES\" ]; then\n    touch -c Info.plist\nfi\n";
=======
			shellScript = "# needed to force code re-signing and enable sandbox\nif [ \"${ENABLE_PREVIEWS}\" != \"YES\" ]; then\n    touch -c Info.plist\nfi\n";
>>>>>>> 0ad3bfed
		};
/* End PBXShellScriptBuildPhase section */

/* Begin PBXSourcesBuildPhase section */
		49555411268931C1003F1B5B /* Sources */ = {
			isa = PBXSourcesBuildPhase;
			buildActionMask = 2147483647;
			files = (
			);
			runOnlyForDeploymentPostprocessing = 0;
		};
/* End PBXSourcesBuildPhase section */

/* Begin XCBuildConfiguration section */
		49555423268931C4003F1B5B /* Debug */ = {
			isa = XCBuildConfiguration;
			buildSettings = {
				ALWAYS_SEARCH_USER_PATHS = NO;
				CLANG_ANALYZER_NONNULL = YES;
				CLANG_ANALYZER_NUMBER_OBJECT_CONVERSION = YES_AGGRESSIVE;
				CLANG_CXX_LANGUAGE_STANDARD = "gnu++17";
				CLANG_CXX_LIBRARY = "libc++";
				CLANG_ENABLE_MODULES = YES;
				CLANG_ENABLE_OBJC_ARC = YES;
				CLANG_ENABLE_OBJC_WEAK = YES;
				CLANG_WARN_BLOCK_CAPTURE_AUTORELEASING = YES;
				CLANG_WARN_BOOL_CONVERSION = YES;
				CLANG_WARN_COMMA = YES;
				CLANG_WARN_CONSTANT_CONVERSION = YES;
				CLANG_WARN_DEPRECATED_OBJC_IMPLEMENTATIONS = YES;
				CLANG_WARN_DIRECT_OBJC_ISA_USAGE = YES_ERROR;
				CLANG_WARN_DOCUMENTATION_COMMENTS = YES;
				CLANG_WARN_EMPTY_BODY = YES;
				CLANG_WARN_ENUM_CONVERSION = YES;
				CLANG_WARN_INFINITE_RECURSION = YES;
				CLANG_WARN_INT_CONVERSION = YES;
				CLANG_WARN_NON_LITERAL_NULL_CONVERSION = YES;
				CLANG_WARN_OBJC_IMPLICIT_RETAIN_SELF = YES;
				CLANG_WARN_OBJC_LITERAL_CONVERSION = YES;
				CLANG_WARN_OBJC_ROOT_CLASS = YES_ERROR;
				CLANG_WARN_QUOTED_INCLUDE_IN_FRAMEWORK_HEADER = YES;
				CLANG_WARN_RANGE_LOOP_ANALYSIS = YES;
				CLANG_WARN_STRICT_PROTOTYPES = YES;
				CLANG_WARN_SUSPICIOUS_MOVE = YES;
				CLANG_WARN_UNGUARDED_AVAILABILITY = YES_AGGRESSIVE;
				CLANG_WARN_UNREACHABLE_CODE = YES;
				CLANG_WARN__DUPLICATE_METHOD_MATCH = YES;
				COPY_PHASE_STRIP = NO;
				DEBUG_INFORMATION_FORMAT = dwarf;
				ENABLE_STRICT_OBJC_MSGSEND = YES;
				ENABLE_TESTABILITY = YES;
				GCC_C_LANGUAGE_STANDARD = gnu11;
				GCC_DYNAMIC_NO_PIC = NO;
				GCC_NO_COMMON_BLOCKS = YES;
				GCC_OPTIMIZATION_LEVEL = 0;
				GCC_PREPROCESSOR_DEFINITIONS = (
					"DEBUG=1",
					"$(inherited)",
				);
				GCC_WARN_64_TO_32_BIT_CONVERSION = YES;
				GCC_WARN_ABOUT_RETURN_TYPE = YES_ERROR;
				GCC_WARN_UNDECLARED_SELECTOR = YES;
				GCC_WARN_UNINITIALIZED_AUTOS = YES_AGGRESSIVE;
				GCC_WARN_UNUSED_FUNCTION = YES;
				GCC_WARN_UNUSED_VARIABLE = YES;
				MTL_ENABLE_DEBUG_INFO = INCLUDE_SOURCE;
				MTL_FAST_MATH = YES;
				ONLY_ACTIVE_ARCH = YES;
				SDKROOT = iphoneos;
				"SDKROOT[sdk=iphoneos*]" = iphoneos;
				"SDKROOT[sdk=macosx*]" = macosx;
				SUPPORTED_PLATFORMS = "macosx iphonesimulator iphoneos";
				SWIFT_ACTIVE_COMPILATION_CONDITIONS = DEBUG;
				SWIFT_EMIT_LOC_STRINGS = YES;
				SWIFT_OPTIMIZATION_LEVEL = "-Onone";
				SWIFT_VERSION = 5.5;
				TARGETED_DEVICE_FAMILY = "1,2,6";
				VALIDATE_PRODUCT = YES;
			};
			name = Debug;
		};
		49555424268931C4003F1B5B /* Release */ = {
			isa = XCBuildConfiguration;
			buildSettings = {
				ALWAYS_SEARCH_USER_PATHS = NO;
				CLANG_ANALYZER_NONNULL = YES;
				CLANG_ANALYZER_NUMBER_OBJECT_CONVERSION = YES_AGGRESSIVE;
				CLANG_CXX_LANGUAGE_STANDARD = "gnu++17";
				CLANG_CXX_LIBRARY = "libc++";
				CLANG_ENABLE_MODULES = YES;
				CLANG_ENABLE_OBJC_ARC = YES;
				CLANG_ENABLE_OBJC_WEAK = YES;
				CLANG_WARN_BLOCK_CAPTURE_AUTORELEASING = YES;
				CLANG_WARN_BOOL_CONVERSION = YES;
				CLANG_WARN_COMMA = YES;
				CLANG_WARN_CONSTANT_CONVERSION = YES;
				CLANG_WARN_DEPRECATED_OBJC_IMPLEMENTATIONS = YES;
				CLANG_WARN_DIRECT_OBJC_ISA_USAGE = YES_ERROR;
				CLANG_WARN_DOCUMENTATION_COMMENTS = YES;
				CLANG_WARN_EMPTY_BODY = YES;
				CLANG_WARN_ENUM_CONVERSION = YES;
				CLANG_WARN_INFINITE_RECURSION = YES;
				CLANG_WARN_INT_CONVERSION = YES;
				CLANG_WARN_NON_LITERAL_NULL_CONVERSION = YES;
				CLANG_WARN_OBJC_IMPLICIT_RETAIN_SELF = YES;
				CLANG_WARN_OBJC_LITERAL_CONVERSION = YES;
				CLANG_WARN_OBJC_ROOT_CLASS = YES_ERROR;
				CLANG_WARN_QUOTED_INCLUDE_IN_FRAMEWORK_HEADER = YES;
				CLANG_WARN_RANGE_LOOP_ANALYSIS = YES;
				CLANG_WARN_STRICT_PROTOTYPES = YES;
				CLANG_WARN_SUSPICIOUS_MOVE = YES;
				CLANG_WARN_UNGUARDED_AVAILABILITY = YES_AGGRESSIVE;
				CLANG_WARN_UNREACHABLE_CODE = YES;
				CLANG_WARN__DUPLICATE_METHOD_MATCH = YES;
				COPY_PHASE_STRIP = NO;
				DEBUG_INFORMATION_FORMAT = "dwarf-with-dsym";
				ENABLE_NS_ASSERTIONS = NO;
				ENABLE_STRICT_OBJC_MSGSEND = YES;
				GCC_C_LANGUAGE_STANDARD = gnu11;
				GCC_NO_COMMON_BLOCKS = YES;
				GCC_WARN_64_TO_32_BIT_CONVERSION = YES;
				GCC_WARN_ABOUT_RETURN_TYPE = YES_ERROR;
				GCC_WARN_UNDECLARED_SELECTOR = YES;
				GCC_WARN_UNINITIALIZED_AUTOS = YES_AGGRESSIVE;
				GCC_WARN_UNUSED_FUNCTION = YES;
				GCC_WARN_UNUSED_VARIABLE = YES;
				MTL_ENABLE_DEBUG_INFO = NO;
				MTL_FAST_MATH = YES;
				SDKROOT = iphoneos;
				"SDKROOT[sdk=iphoneos*]" = iphoneos;
				"SDKROOT[sdk=macosx*]" = macosx;
				SUPPORTED_PLATFORMS = "macosx iphonesimulator iphoneos";
				SWIFT_COMPILATION_MODE = wholemodule;
				SWIFT_EMIT_LOC_STRINGS = YES;
				SWIFT_OPTIMIZATION_LEVEL = "-O";
				SWIFT_VERSION = 5.5;
				TARGETED_DEVICE_FAMILY = "1,2,6";
				VALIDATE_PRODUCT = YES;
			};
			name = Release;
		};
		49555426268931C4003F1B5B /* Debug */ = {
			isa = XCBuildConfiguration;
			buildSettings = {
				ASSETCATALOG_COMPILER_APPICON_NAME = AppIcon;
				ASSETCATALOG_COMPILER_GLOBAL_ACCENT_COLOR_NAME = AccentColor;
				CLANG_ENABLE_MODULES = YES;
				"CODE_SIGN_ENTITLEMENTS[sdk=macosx*]" = Sandbox.entitlements;
				COMBINE_HIDPI_IMAGES = YES;
				DEVELOPMENT_TEAM = "";
				"ENABLE_HARDENED_RUNTIME[sdk=macosx*]" = YES;
				ENABLE_PREVIEWS = YES;
				FAIRAPP_PRODUCT_NAME = "AppFair App";
				GENERATE_INFOPLIST_FILE = NO;
				INFOPLIST_FILE = Info.plist;
				IOS_DEPLOYMENT_TARGET = 15.0;
				IPHONEOS_DEPLOYMENT_TARGET = 15.0;
				LD_RUNPATH_SEARCH_PATHS = (
					"$(inherited)",
					"@executable_path/../Frameworks",
					"@executable_path/Frameworks",
				);
				MACOSX_DEPLOYMENT_TARGET = 12.0;
				OTHER_CODE_SIGN_FLAGS = "--timestamp=none";
				OTHER_LDFLAGS = "-Wl,-no_adhoc_codesign";
				PRODUCT_BUNDLE_IDENTIFIER = "app.App-Name";
				PRODUCT_NAME = "$(FAIRAPP_PRODUCT_NAME)";
				"PROVISIONING_PROFILE[sdk=iphoneos*]" = "";
				SWIFT_OPTIMIZATION_LEVEL = "-Onone";
				SWIFT_VERSION = 5.5;
			};
			name = Debug;
		};
		49555427268931C4003F1B5B /* Release */ = {
			isa = XCBuildConfiguration;
			buildSettings = {
				ASSETCATALOG_COMPILER_APPICON_NAME = AppIcon;
				ASSETCATALOG_COMPILER_GLOBAL_ACCENT_COLOR_NAME = AccentColor;
				CLANG_ENABLE_MODULES = YES;
				"CODE_SIGN_ENTITLEMENTS[sdk=macosx*]" = Sandbox.entitlements;
				COMBINE_HIDPI_IMAGES = YES;
				DEVELOPMENT_TEAM = "";
				"ENABLE_HARDENED_RUNTIME[sdk=macosx*]" = YES;
				ENABLE_PREVIEWS = YES;
				FAIRAPP_PRODUCT_NAME = "AppFair App";
				GENERATE_INFOPLIST_FILE = NO;
				INFOPLIST_FILE = Info.plist;
				IOS_DEPLOYMENT_TARGET = 15.0;
				IPHONEOS_DEPLOYMENT_TARGET = 15.0;
				LD_RUNPATH_SEARCH_PATHS = (
					"$(inherited)",
					"@executable_path/../Frameworks",
					"@executable_path/Frameworks",
				);
				MACOSX_DEPLOYMENT_TARGET = 12.0;
				OTHER_LDFLAGS = "-Wl,-no_adhoc_codesign";
				PRODUCT_BUNDLE_IDENTIFIER = "app.App-Name";
				PRODUCT_NAME = "$(FAIRAPP_PRODUCT_NAME)";
				"PROVISIONING_PROFILE[sdk=iphoneos*]" = "";
				SWIFT_VERSION = 5.5;
			};
			name = Release;
		};
/* End XCBuildConfiguration section */

/* Begin XCConfigurationList section */
		49555410268931C1003F1B5B /* Build configuration list for PBXProject "project" */ = {
			isa = XCConfigurationList;
			buildConfigurations = (
				49555423268931C4003F1B5B /* Debug */,
				49555424268931C4003F1B5B /* Release */,
			);
			defaultConfigurationIsVisible = 0;
			defaultConfigurationName = Release;
		};
		49555425268931C4003F1B5B /* Build configuration list for PBXNativeTarget "AppFairApp" */ = {
			isa = XCConfigurationList;
			buildConfigurations = (
				49555426268931C4003F1B5B /* Debug */,
				49555427268931C4003F1B5B /* Release */,
			);
			defaultConfigurationIsVisible = 0;
			defaultConfigurationName = Release;
		};
/* End XCConfigurationList section */

/* Begin XCSwiftPackageProductDependency section */
		498DD183268CDB4600B79D43 /* App */ = {
			isa = XCSwiftPackageProductDependency;
			productName = App;
		};
/* End XCSwiftPackageProductDependency section */
	};
	rootObject = 4955540D268931C1003F1B5B /* Project object */;
}<|MERGE_RESOLUTION|>--- conflicted
+++ resolved
@@ -139,11 +139,7 @@
 			);
 			runOnlyForDeploymentPostprocessing = 0;
 			shellPath = /bin/sh;
-<<<<<<< HEAD
-			shellScript = "# needed to force code re-signing\nif [ \"${ENABLE_PREVIEWS}\" != \"YES\" ]; then\n    touch -c Info.plist\nfi\n";
-=======
 			shellScript = "# needed to force code re-signing and enable sandbox\nif [ \"${ENABLE_PREVIEWS}\" != \"YES\" ]; then\n    touch -c Info.plist\nfi\n";
->>>>>>> 0ad3bfed
 		};
 /* End PBXShellScriptBuildPhase section */
 
