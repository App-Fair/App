// !$*UTF8*$!
{
	archiveVersion = 1;
	classes = {
	};
	objectVersion = 55;
	objects = {

/* Begin PBXBuildFile section */
		4955541D268931C4003F1B5B /* Assets.xcassets in Resources */ = {isa = PBXBuildFile; fileRef = 4955541C268931C4003F1B5B /* Assets.xcassets */; };
		498DD184268CDB4600B79D43 /* App in Frameworks */ = {isa = PBXBuildFile; productRef = 498DD183268CDB4600B79D43 /* App */; };
/* End PBXBuildFile section */

/* Begin PBXFileReference section */
		49555415268931C1003F1B5B /* App Name.app */ = {isa = PBXFileReference; explicitFileType = wrapper.application; includeInIndex = 0; path = "App Name.app"; sourceTree = BUILT_PRODUCTS_DIR; };
		4955541C268931C4003F1B5B /* Assets.xcassets */ = {isa = PBXFileReference; lastKnownFileType = folder.assetcatalog; path = Assets.xcassets; sourceTree = "<group>"; };
		498E852827597DA100EE6F8C /* AppFairApp.xcconfig */ = {isa = PBXFileReference; lastKnownFileType = text.xcconfig; path = AppFairApp.xcconfig; sourceTree = "<group>"; };
/* End PBXFileReference section */

/* Begin PBXFrameworksBuildPhase section */
		49555412268931C1003F1B5B /* Frameworks */ = {
			isa = PBXFrameworksBuildPhase;
			buildActionMask = 2147483647;
			files = (
				498DD184268CDB4600B79D43 /* App in Frameworks */,
			);
			runOnlyForDeploymentPostprocessing = 0;
		};
/* End PBXFrameworksBuildPhase section */

/* Begin PBXGroup section */
		4955540C268931C1003F1B5B = {
			isa = PBXGroup;
			children = (
				498E852827597DA100EE6F8C /* AppFairApp.xcconfig */,
				4955541C268931C4003F1B5B /* Assets.xcassets */,
				49555416268931C1003F1B5B /* Products */,
			);
			sourceTree = "<group>";
		};
		49555416268931C1003F1B5B /* Products */ = {
			isa = PBXGroup;
			children = (
				49555415268931C1003F1B5B /* App Name.app */,
			);
			name = Products;
			sourceTree = "<group>";
		};
/* End PBXGroup section */

/* Begin PBXNativeTarget section */
		49555414268931C1003F1B5B /* AppFairApp */ = {
			isa = PBXNativeTarget;
			buildConfigurationList = 49555425268931C4003F1B5B /* Build configuration list for PBXNativeTarget "AppFairApp" */;
			buildPhases = (
				49555411268931C1003F1B5B /* Sources */,
				49555412268931C1003F1B5B /* Frameworks */,
				49555413268931C1003F1B5B /* Resources */,
			);
			buildRules = (
			);
			dependencies = (
			);
			name = AppFairApp;
			packageProductDependencies = (
				498DD183268CDB4600B79D43 /* App */,
			);
			productName = App;
			productReference = 49555415268931C1003F1B5B /* App Name.app */;
			productType = "com.apple.product-type.application";
		};
/* End PBXNativeTarget section */

/* Begin PBXProject section */
		4955540D268931C1003F1B5B /* Project object */ = {
			isa = PBXProject;
			attributes = {
				LastSwiftUpdateCheck = 1300;
				LastUpgradeCheck = 1300;
				TargetAttributes = {
					49555414268931C1003F1B5B = {
						CreatedOnToolsVersion = 13.0;
						LastSwiftMigration = 1300;
					};
				};
			};
			buildConfigurationList = 49555410268931C1003F1B5B /* Build configuration list for PBXProject "project" */;
			compatibilityVersion = "Xcode 13.0";
			developmentRegion = en;
			hasScannedForEncodings = 0;
			knownRegions = (
				en,
				Base,
			);
			mainGroup = 4955540C268931C1003F1B5B;
			productRefGroup = 49555416268931C1003F1B5B /* Products */;
			projectDirPath = "";
			projectRoot = "";
			targets = (
				49555414268931C1003F1B5B /* AppFairApp */,
			);
		};
/* End PBXProject section */

/* Begin PBXResourcesBuildPhase section */
		49555413268931C1003F1B5B /* Resources */ = {
			isa = PBXResourcesBuildPhase;
			buildActionMask = 2147483647;
			files = (
				4955541D268931C4003F1B5B /* Assets.xcassets in Resources */,
			);
			runOnlyForDeploymentPostprocessing = 0;
		};
/* End PBXResourcesBuildPhase section */

<<<<<<< HEAD
/* Begin PBXShellScriptBuildPhase section */
		492F3047271A8070000A2363 /* Touch Info.plist */ = {
			isa = PBXShellScriptBuildPhase;
			buildActionMask = 12;
			files = (
			);
			inputFileListPaths = (
			);
			inputPaths = (
			);
			name = "Touch Info.plist";
			outputFileListPaths = (
			);
			outputPaths = (
			);
			runOnlyForDeploymentPostprocessing = 0;
			shellPath = /bin/sh;
			shellScript = "# needed to force code re-signing and enable sandbox\nif [ \"${ENABLE_PREVIEWS}\" != \"YES\" ]; then\n    touch -c Info.plist\nfi\n";
		};
/* End PBXShellScriptBuildPhase section */

=======
>>>>>>> 31cb9d20
/* Begin PBXSourcesBuildPhase section */
		49555411268931C1003F1B5B /* Sources */ = {
			isa = PBXSourcesBuildPhase;
			buildActionMask = 2147483647;
			files = (
			);
			runOnlyForDeploymentPostprocessing = 0;
		};
/* End PBXSourcesBuildPhase section */

/* Begin XCBuildConfiguration section */
		49555423268931C4003F1B5B /* Debug */ = {
			isa = XCBuildConfiguration;
			baseConfigurationReference = 498E852827597DA100EE6F8C /* AppFairApp.xcconfig */;
			buildSettings = {
				CLANG_ANALYZER_NONNULL = YES;
				CLANG_ANALYZER_NUMBER_OBJECT_CONVERSION = YES_AGGRESSIVE;
				CLANG_CXX_LANGUAGE_STANDARD = "gnu++17";
				CLANG_CXX_LIBRARY = "libc++";
				CLANG_ENABLE_MODULES = YES;
				CLANG_ENABLE_OBJC_ARC = YES;
				CLANG_ENABLE_OBJC_WEAK = YES;
				CLANG_WARN_BLOCK_CAPTURE_AUTORELEASING = YES;
				CLANG_WARN_BOOL_CONVERSION = YES;
				CLANG_WARN_COMMA = YES;
				CLANG_WARN_CONSTANT_CONVERSION = YES;
				CLANG_WARN_DEPRECATED_OBJC_IMPLEMENTATIONS = YES;
				CLANG_WARN_DIRECT_OBJC_ISA_USAGE = YES_ERROR;
				CLANG_WARN_DOCUMENTATION_COMMENTS = YES;
				CLANG_WARN_EMPTY_BODY = YES;
				CLANG_WARN_ENUM_CONVERSION = YES;
				CLANG_WARN_INFINITE_RECURSION = YES;
				CLANG_WARN_INT_CONVERSION = YES;
				CLANG_WARN_NON_LITERAL_NULL_CONVERSION = YES;
				CLANG_WARN_OBJC_IMPLICIT_RETAIN_SELF = YES;
				CLANG_WARN_OBJC_LITERAL_CONVERSION = YES;
				CLANG_WARN_OBJC_ROOT_CLASS = YES_ERROR;
				CLANG_WARN_QUOTED_INCLUDE_IN_FRAMEWORK_HEADER = YES;
				CLANG_WARN_RANGE_LOOP_ANALYSIS = YES;
				CLANG_WARN_STRICT_PROTOTYPES = YES;
				CLANG_WARN_SUSPICIOUS_MOVE = YES;
				CLANG_WARN_UNGUARDED_AVAILABILITY = YES_AGGRESSIVE;
				CLANG_WARN_UNREACHABLE_CODE = YES;
				CLANG_WARN__DUPLICATE_METHOD_MATCH = YES;
				DEBUG_INFORMATION_FORMAT = dwarf;
				ENABLE_STRICT_OBJC_MSGSEND = YES;
				ENABLE_TESTABILITY = YES;
				GCC_C_LANGUAGE_STANDARD = gnu11;
				GCC_DYNAMIC_NO_PIC = NO;
				GCC_NO_COMMON_BLOCKS = YES;
				GCC_OPTIMIZATION_LEVEL = 0;
				GCC_PREPROCESSOR_DEFINITIONS = (
					"DEBUG=1",
					"$(inherited)",
				);
				GCC_WARN_64_TO_32_BIT_CONVERSION = YES;
				GCC_WARN_ABOUT_RETURN_TYPE = YES_ERROR;
				GCC_WARN_UNDECLARED_SELECTOR = YES;
				GCC_WARN_UNINITIALIZED_AUTOS = YES_AGGRESSIVE;
				GCC_WARN_UNUSED_FUNCTION = YES;
				GCC_WARN_UNUSED_VARIABLE = YES;
				MTL_ENABLE_DEBUG_INFO = INCLUDE_SOURCE;
				MTL_FAST_MATH = YES;
				ONLY_ACTIVE_ARCH = YES;
				OTHER_LDFLAGS = (
					"-Xlinker",
					"-adhoc_codesign",
				);
				SDKROOT = iphoneos;
				"SDKROOT[sdk=iphoneos*]" = iphoneos;
				"SDKROOT[sdk=macosx*]" = macosx;
				SWIFT_ACTIVE_COMPILATION_CONDITIONS = DEBUG;
				SWIFT_EMIT_LOC_STRINGS = YES;
				SWIFT_OPTIMIZATION_LEVEL = "-Onone";
				SWIFT_VERSION = 5.5;
				TARGETED_DEVICE_FAMILY = "1,2,6";
				VALIDATE_PRODUCT = YES;
			};
			name = Debug;
		};
		49555424268931C4003F1B5B /* Release */ = {
			isa = XCBuildConfiguration;
			baseConfigurationReference = 498E852827597DA100EE6F8C /* AppFairApp.xcconfig */;
			buildSettings = {
				CLANG_ANALYZER_NONNULL = YES;
				CLANG_ANALYZER_NUMBER_OBJECT_CONVERSION = YES_AGGRESSIVE;
				CLANG_CXX_LANGUAGE_STANDARD = "gnu++17";
				CLANG_CXX_LIBRARY = "libc++";
				CLANG_ENABLE_MODULES = YES;
				CLANG_ENABLE_OBJC_ARC = YES;
				CLANG_ENABLE_OBJC_WEAK = YES;
				CLANG_WARN_BLOCK_CAPTURE_AUTORELEASING = YES;
				CLANG_WARN_BOOL_CONVERSION = YES;
				CLANG_WARN_COMMA = YES;
				CLANG_WARN_CONSTANT_CONVERSION = YES;
				CLANG_WARN_DEPRECATED_OBJC_IMPLEMENTATIONS = YES;
				CLANG_WARN_DIRECT_OBJC_ISA_USAGE = YES_ERROR;
				CLANG_WARN_DOCUMENTATION_COMMENTS = YES;
				CLANG_WARN_EMPTY_BODY = YES;
				CLANG_WARN_ENUM_CONVERSION = YES;
				CLANG_WARN_INFINITE_RECURSION = YES;
				CLANG_WARN_INT_CONVERSION = YES;
				CLANG_WARN_NON_LITERAL_NULL_CONVERSION = YES;
				CLANG_WARN_OBJC_IMPLICIT_RETAIN_SELF = YES;
				CLANG_WARN_OBJC_LITERAL_CONVERSION = YES;
				CLANG_WARN_OBJC_ROOT_CLASS = YES_ERROR;
				CLANG_WARN_QUOTED_INCLUDE_IN_FRAMEWORK_HEADER = YES;
				CLANG_WARN_RANGE_LOOP_ANALYSIS = YES;
				CLANG_WARN_STRICT_PROTOTYPES = YES;
				CLANG_WARN_SUSPICIOUS_MOVE = YES;
				CLANG_WARN_UNGUARDED_AVAILABILITY = YES_AGGRESSIVE;
				CLANG_WARN_UNREACHABLE_CODE = YES;
				CLANG_WARN__DUPLICATE_METHOD_MATCH = YES;
				DEBUG_INFORMATION_FORMAT = "dwarf-with-dsym";
				ENABLE_NS_ASSERTIONS = NO;
				ENABLE_STRICT_OBJC_MSGSEND = YES;
				GCC_C_LANGUAGE_STANDARD = gnu11;
				GCC_NO_COMMON_BLOCKS = YES;
				GCC_WARN_64_TO_32_BIT_CONVERSION = YES;
				GCC_WARN_ABOUT_RETURN_TYPE = YES_ERROR;
				GCC_WARN_UNDECLARED_SELECTOR = YES;
				GCC_WARN_UNINITIALIZED_AUTOS = YES_AGGRESSIVE;
				GCC_WARN_UNUSED_FUNCTION = YES;
				GCC_WARN_UNUSED_VARIABLE = YES;
				MTL_ENABLE_DEBUG_INFO = NO;
				MTL_FAST_MATH = YES;
				OTHER_LDFLAGS = (
					"-Xlinker",
					"-adhoc_codesign",
				);
				SDKROOT = iphoneos;
				"SDKROOT[sdk=iphoneos*]" = iphoneos;
				"SDKROOT[sdk=macosx*]" = macosx;
				SWIFT_COMPILATION_MODE = wholemodule;
				SWIFT_EMIT_LOC_STRINGS = YES;
				SWIFT_OPTIMIZATION_LEVEL = "-O";
				SWIFT_VERSION = 5.5;
				TARGETED_DEVICE_FAMILY = "1,2,6";
				VALIDATE_PRODUCT = YES;
			};
			name = Release;
		};
		49555426268931C4003F1B5B /* Debug */ = {
			isa = XCBuildConfiguration;
			buildSettings = {
				ASSETCATALOG_COMPILER_APPICON_NAME = AppIcon;
				ASSETCATALOG_COMPILER_GLOBAL_ACCENT_COLOR_NAME = AccentColor;
				CLANG_ENABLE_MODULES = YES;
				"CODE_SIGN_ENTITLEMENTS[sdk=macosx*]" = Sandbox.entitlements;
				CODE_SIGN_STYLE = Automatic;
				COMBINE_HIDPI_IMAGES = YES;
				"ENABLE_HARDENED_RUNTIME[sdk=macosx*]" = YES;
				ENABLE_PREVIEWS = YES;
				GENERATE_INFOPLIST_FILE = NO;
				INFOPLIST_FILE = Info.plist;
				IOS_DEPLOYMENT_TARGET = 15.0;
				IPHONEOS_DEPLOYMENT_TARGET = 15.0;
				LD_RUNPATH_SEARCH_PATHS = (
					"$(inherited)",
					"@executable_path/../Frameworks",
					"@executable_path/Frameworks",
				);
				MACOSX_DEPLOYMENT_TARGET = 12.0;
				"PROVISIONING_PROFILE[sdk=iphoneos*]" = "";
				SWIFT_OPTIMIZATION_LEVEL = "-Onone";
				SWIFT_VERSION = 5.5;
			};
			name = Debug;
		};
		49555427268931C4003F1B5B /* Release */ = {
			isa = XCBuildConfiguration;
			buildSettings = {
				ASSETCATALOG_COMPILER_APPICON_NAME = AppIcon;
				ASSETCATALOG_COMPILER_GLOBAL_ACCENT_COLOR_NAME = AccentColor;
				CLANG_ENABLE_MODULES = YES;
				"CODE_SIGN_ENTITLEMENTS[sdk=macosx*]" = Sandbox.entitlements;
				CODE_SIGN_STYLE = Automatic;
				COMBINE_HIDPI_IMAGES = YES;
				"ENABLE_HARDENED_RUNTIME[sdk=macosx*]" = YES;
				ENABLE_PREVIEWS = YES;
				GENERATE_INFOPLIST_FILE = NO;
				INFOPLIST_FILE = Info.plist;
				IOS_DEPLOYMENT_TARGET = 15.0;
				IPHONEOS_DEPLOYMENT_TARGET = 15.0;
				LD_RUNPATH_SEARCH_PATHS = (
					"$(inherited)",
					"@executable_path/../Frameworks",
					"@executable_path/Frameworks",
				);
				MACOSX_DEPLOYMENT_TARGET = 12.0;
				"PROVISIONING_PROFILE[sdk=iphoneos*]" = "";
				SWIFT_VERSION = 5.5;
			};
			name = Release;
		};
/* End XCBuildConfiguration section */

/* Begin XCConfigurationList section */
		49555410268931C1003F1B5B /* Build configuration list for PBXProject "project" */ = {
			isa = XCConfigurationList;
			buildConfigurations = (
				49555423268931C4003F1B5B /* Debug */,
				49555424268931C4003F1B5B /* Release */,
			);
			defaultConfigurationIsVisible = 0;
			defaultConfigurationName = Release;
		};
		49555425268931C4003F1B5B /* Build configuration list for PBXNativeTarget "AppFairApp" */ = {
			isa = XCConfigurationList;
			buildConfigurations = (
				49555426268931C4003F1B5B /* Debug */,
				49555427268931C4003F1B5B /* Release */,
			);
			defaultConfigurationIsVisible = 0;
			defaultConfigurationName = Release;
		};
/* End XCConfigurationList section */

/* Begin XCSwiftPackageProductDependency section */
		498DD183268CDB4600B79D43 /* App */ = {
			isa = XCSwiftPackageProductDependency;
			productName = App;
		};
/* End XCSwiftPackageProductDependency section */
	};
	rootObject = 4955540D268931C1003F1B5B /* Project object */;
}<|MERGE_RESOLUTION|>--- conflicted
+++ resolved
@@ -12,7 +12,7 @@
 /* End PBXBuildFile section */
 
 /* Begin PBXFileReference section */
-		49555415268931C1003F1B5B /* App Name.app */ = {isa = PBXFileReference; explicitFileType = wrapper.application; includeInIndex = 0; path = "App Name.app"; sourceTree = BUILT_PRODUCTS_DIR; };
+		49555415268931C1003F1B5B /* App Fair.app */ = {isa = PBXFileReference; explicitFileType = wrapper.application; includeInIndex = 0; path = "App Fair.app"; sourceTree = BUILT_PRODUCTS_DIR; };
 		4955541C268931C4003F1B5B /* Assets.xcassets */ = {isa = PBXFileReference; lastKnownFileType = folder.assetcatalog; path = Assets.xcassets; sourceTree = "<group>"; };
 		498E852827597DA100EE6F8C /* AppFairApp.xcconfig */ = {isa = PBXFileReference; lastKnownFileType = text.xcconfig; path = AppFairApp.xcconfig; sourceTree = "<group>"; };
 /* End PBXFileReference section */
@@ -41,7 +41,7 @@
 		49555416268931C1003F1B5B /* Products */ = {
 			isa = PBXGroup;
 			children = (
-				49555415268931C1003F1B5B /* App Name.app */,
+				49555415268931C1003F1B5B /* App Fair.app */,
 			);
 			name = Products;
 			sourceTree = "<group>";
@@ -66,7 +66,7 @@
 				498DD183268CDB4600B79D43 /* App */,
 			);
 			productName = App;
-			productReference = 49555415268931C1003F1B5B /* App Name.app */;
+			productReference = 49555415268931C1003F1B5B /* App Fair.app */;
 			productType = "com.apple.product-type.application";
 		};
 /* End PBXNativeTarget section */
@@ -113,30 +113,6 @@
 		};
 /* End PBXResourcesBuildPhase section */
 
-<<<<<<< HEAD
-/* Begin PBXShellScriptBuildPhase section */
-		492F3047271A8070000A2363 /* Touch Info.plist */ = {
-			isa = PBXShellScriptBuildPhase;
-			buildActionMask = 12;
-			files = (
-			);
-			inputFileListPaths = (
-			);
-			inputPaths = (
-			);
-			name = "Touch Info.plist";
-			outputFileListPaths = (
-			);
-			outputPaths = (
-			);
-			runOnlyForDeploymentPostprocessing = 0;
-			shellPath = /bin/sh;
-			shellScript = "# needed to force code re-signing and enable sandbox\nif [ \"${ENABLE_PREVIEWS}\" != \"YES\" ]; then\n    touch -c Info.plist\nfi\n";
-		};
-/* End PBXShellScriptBuildPhase section */
-
-=======
->>>>>>> 31cb9d20
 /* Begin PBXSourcesBuildPhase section */
 		49555411268931C1003F1B5B /* Sources */ = {
 			isa = PBXSourcesBuildPhase;
