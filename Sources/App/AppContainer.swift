/**
 This program is free software: you can redistribute it and/or modify
 it under the terms of the GNU Affero General Public License as
 published by the Free Software Foundation, either version 3 of the
 License, or (at your option) any later version.

 This program is distributed in the hope that it will be useful,
 but WITHOUT ANY WARRANTY; without even the implied warranty of
 MERCHANTABILITY or FITNESS FOR A PARTICULAR PURPOSE.  See the
 GNU Affero General Public License for more details.

 You should have received a copy of the GNU Affero General Public License
 along with this program.  If not, see <https://www.gnu.org/licenses/>.
 */
import FairApp

@available(macOS 12.0, iOS 15.0, *)
public extension AppContainer {

    /// The root scene for this application
    static func rootScene(store appManager: AppManager) -> some Scene {
        WindowGroup {
            NavigationRootView()
                .environmentObject(appManager)
                .task({ await appManager.scanInstalledApps() })
        }
<<<<<<< HEAD
        .commands {
            SidebarCommands()
            SearchCommands()
            AppFairCommands(appManager: appManager)
            ToolbarCommands()
=======
    }

    /// The app-wide settings view
    @ViewBuilder static func settingsView(store: Store) -> some SwiftUI.View {
        AppSettingsView().environmentObject(store)
    }
}

/// The shared app environment
@available(macOS 12.0, iOS 15.0, *)
@MainActor public final class Store: SceneManager {
    @AppStorage("someToggle") public var someToggle = false
}
>>>>>>> 0ad3bfed

        }
        .commands {
            CommandGroup(replacing: CommandGroupPlacement.newItem) {
                // only permit a single window
            }
        }
    }

    /// The app-wide settings view
    @ViewBuilder static func settingsView(store appManager: AppManager) -> some SwiftUI.View {
        AppSettingsView().environmentObject(appManager)
    }
}<|MERGE_RESOLUTION|>--- conflicted
+++ resolved
@@ -24,28 +24,11 @@
                 .environmentObject(appManager)
                 .task({ await appManager.scanInstalledApps() })
         }
-<<<<<<< HEAD
         .commands {
             SidebarCommands()
             SearchCommands()
             AppFairCommands(appManager: appManager)
             ToolbarCommands()
-=======
-    }
-
-    /// The app-wide settings view
-    @ViewBuilder static func settingsView(store: Store) -> some SwiftUI.View {
-        AppSettingsView().environmentObject(store)
-    }
-}
-
-/// The shared app environment
-@available(macOS 12.0, iOS 15.0, *)
-@MainActor public final class Store: SceneManager {
-    @AppStorage("someToggle") public var someToggle = false
-}
->>>>>>> 0ad3bfed
-
         }
         .commands {
             CommandGroup(replacing: CommandGroupPlacement.newItem) {
