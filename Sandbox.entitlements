--- conflicted
+++ resolved
@@ -8,9 +8,6 @@
 	<key>com.apple.security.files.user-selected.executable</key>
     <true/>
 
-<<<<<<< HEAD
-	<key>com.apple.security.cs.allow-jit</key>
-	<true/>
 	<key>com.apple.security.files.user-selected.read-write</key>
 	<true/>
 	<key>com.apple.security.network.client</key>
@@ -22,7 +19,6 @@
         <string>/Applications/</string>
 	</array>
 
-=======
     <!-- Low-risk entitlements can be enabled without explanation -->
     <key>com.apple.security.cs.allow-jit</key>
     <true/>
@@ -30,6 +26,5 @@
     <!-- Needed to be able to load plug-ins -->
     <key>com.apple.security.cs.disable-library-validation</key>
     <true/>
->>>>>>> 82661b24
 </dict>
 </plist>