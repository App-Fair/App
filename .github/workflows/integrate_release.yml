name: "Integrate Release"
# Integrate release runs in the base repo when it receives a pull request
on:
  pull_request_target:
    branches: [ main ]
    types: [opened, reopened]

jobs:
  call-workflow:
    uses: fair-ground/Fair/.github/workflows/integrate_release.yml@main
    with:
      fairground: appfair
<<<<<<< HEAD
=======
      target_macos: true
      target_linux: false
      target_windows: false
      target_ios: true
      target_tvos: false
      target_watchos: false
>>>>>>> 50af27cf
      fairseal_issuer: appfairbot
    secrets:
      token: ${{ secrets.GITHUB_TOKEN }}
      bot_token: ${{ secrets.APP_FAIR_BOT_TOKEN }}
      allow_name: ${{ secrets.APP_FAIR_ALLOW_NAME }}
      deny_name: ${{ secrets.APP_FAIR_DENY_NAME }}
      allow_from: ${{ secrets.APP_FAIR_ALLOW_FROM }}
      deny_from: ${{ secrets.APP_FAIR_DENY_FROM }}
<<<<<<< HEAD
=======

>>>>>>> 50af27cf
<|MERGE_RESOLUTION|>--- conflicted
+++ resolved
@@ -10,15 +10,12 @@
     uses: fair-ground/Fair/.github/workflows/integrate_release.yml@main
     with:
       fairground: appfair
-<<<<<<< HEAD
-=======
       target_macos: true
       target_linux: false
       target_windows: false
       target_ios: true
       target_tvos: false
       target_watchos: false
->>>>>>> 50af27cf
       fairseal_issuer: appfairbot
     secrets:
       token: ${{ secrets.GITHUB_TOKEN }}
@@ -27,7 +24,4 @@
       deny_name: ${{ secrets.APP_FAIR_DENY_NAME }}
       allow_from: ${{ secrets.APP_FAIR_ALLOW_FROM }}
       deny_from: ${{ secrets.APP_FAIR_DENY_FROM }}
-<<<<<<< HEAD
-=======
 
->>>>>>> 50af27cf
